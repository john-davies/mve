#include "dmrecon/Settings.h"

MVS_NAMESPACE_BEGIN

Settings::Settings()
    : minNCC(0.3f)
    , minParallax(10.f)
    , filterWidth(5)
    , acceptNCC(0.6f)
    , minRefineDiff(0.001f)
    , maxIterations(20)
    , nrReconNeighbors(4)
<<<<<<< HEAD
    , scale(0.0f)
=======
    , scale(1)
>>>>>>> 6225d9b8
    , useColorScale(true)
    , writePlyFile(false)
    , imageEmbedding("undistorted")
    , refViewNr(0)
    , globalVSMax(20)
    , keepDzMap(false)
    , keepConfidenceMap(false)
{
}

MVS_NAMESPACE_END<|MERGE_RESOLUTION|>--- conflicted
+++ resolved
@@ -10,11 +10,7 @@
     , minRefineDiff(0.001f)
     , maxIterations(20)
     , nrReconNeighbors(4)
-<<<<<<< HEAD
-    , scale(0.0f)
-=======
-    , scale(1)
->>>>>>> 6225d9b8
+    , scale(0)
     , useColorScale(true)
     , writePlyFile(false)
     , imageEmbedding("undistorted")
